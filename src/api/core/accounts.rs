use rocket_contrib::json::Json;

use crate::db::models::*;
use crate::db::DbConn;

use crate::api::{EmptyResult, JsonResult, JsonUpcase, NumberOrString, PasswordData, UpdateType, WebSocketUsers};
use crate::auth::{Headers, decode_invite_jwt, InviteJWTClaims};
use crate::mail;

use crate::CONFIG;

use rocket::{Route, State};

pub fn routes() -> Vec<Route> {
    routes![
        register,
        profile,
        put_profile,
        post_profile,
        get_public_keys,
        post_keys,
        post_password,
        post_kdf,
        post_rotatekey,
        post_sstamp,
        post_email_token,
        post_email,
        delete_account,
        post_delete_account,
        revision_date,
        password_hint,
        prelogin,
    ]
}

#[derive(Deserialize, Debug)]
#[allow(non_snake_case)]
struct RegisterData {
    Email: String,
    Kdf: Option<i32>,
    KdfIterations: Option<i32>,
    Key: String,
    Keys: Option<KeysData>,
    MasterPasswordHash: String,
    MasterPasswordHint: Option<String>,
    Name: Option<String>,
    Token: Option<String>,
    OrganizationUserId: Option<String>,
}

#[derive(Deserialize, Debug)]
#[allow(non_snake_case)]
struct KeysData {
    EncryptedPrivateKey: String,
    PublicKey: String,
}

#[post("/accounts/register", data = "<data>")]
fn register(data: JsonUpcase<RegisterData>, conn: DbConn) -> EmptyResult {
    let data: RegisterData = data.into_inner().data;

    let mut user = match User::find_by_mail(&data.Email, &conn) {
        Some(user) => {
<<<<<<< HEAD
            if Invitation::take(&data.Email, &conn) {
                for mut user_org in UserOrganization::find_invited_by_user(&user.uuid, &conn).iter_mut() {
                    user_org.status = UserOrgStatus::Accepted as i32;
                    user_org.save(&conn)?;
=======
            if Invitation::find_by_mail(&data.Email, &conn).is_some() {
                if CONFIG.mail.is_none() {
                    for mut user_org in UserOrganization::find_invited_by_user(&user.uuid, &conn).iter_mut() {
                        user_org.status = UserOrgStatus::Accepted as i32;
                        if user_org.save(&conn).is_err() {
                            err!("Failed to accept user to organization")
                        }
                    }
                    if !Invitation::take(&data.Email, &conn) {
                        err!("Error accepting invitation")
                    }
                    user
                } else {
                    let token = match &data.Token {
                        Some(token) => token,
                        None => err!("No valid invite token")
                    };
                    let claims: InviteJWTClaims = match decode_invite_jwt(&token) {
                        Ok(claims) => claims,
                        Err(msg) => err!("Invalid claim: {:#?}", msg),
                    };
                    if &claims.email == &data.Email {
                        user
                    } else {
                        err!("Registration email does not match invite email")
                    }
>>>>>>> 2b24b176
                }
            } else if CONFIG.signups_allowed {
                    err!("Account with this email already exists")
            } else {
                err!("Registration not allowed")
            }
        }
        None => {
            if CONFIG.signups_allowed || (CONFIG.mail.is_none() && Invitation::take(&data.Email, &conn)) {
                User::new(data.Email)
            } else {
                err!("Registration not allowed")
            }
        }
    };

    if let Some(client_kdf_iter) = data.KdfIterations {
        user.client_kdf_iter = client_kdf_iter;
    }

    if let Some(client_kdf_type) = data.Kdf {
        user.client_kdf_type = client_kdf_type;
    }

    user.set_password(&data.MasterPasswordHash);
    user.key = data.Key;

    // Add extra fields if present
    if let Some(name) = data.Name {
        user.name = name;
    }

    if let Some(hint) = data.MasterPasswordHint {
        user.password_hint = Some(hint);
    }

    if let Some(keys) = data.Keys {
        user.private_key = Some(keys.EncryptedPrivateKey);
        user.public_key = Some(keys.PublicKey);
    }

    user.save(&conn)
}

#[get("/accounts/profile")]
fn profile(headers: Headers, conn: DbConn) -> JsonResult {
    Ok(Json(headers.user.to_json(&conn)))
}

#[derive(Deserialize, Debug)]
#[allow(non_snake_case)]
struct ProfileData {
    #[serde(rename = "Culture")]
    _Culture: String, // Ignored, always use en-US
    MasterPasswordHint: Option<String>,
    Name: String,
}

#[put("/accounts/profile", data = "<data>")]
fn put_profile(data: JsonUpcase<ProfileData>, headers: Headers, conn: DbConn) -> JsonResult {
    post_profile(data, headers, conn)
}

#[post("/accounts/profile", data = "<data>")]
fn post_profile(data: JsonUpcase<ProfileData>, headers: Headers, conn: DbConn) -> JsonResult {
    let data: ProfileData = data.into_inner().data;

    let mut user = headers.user;

    user.name = data.Name;
    user.password_hint = match data.MasterPasswordHint {
        Some(ref h) if h.is_empty() => None,
        _ => data.MasterPasswordHint,
    };
    user.save(&conn)?;
    Ok(Json(user.to_json(&conn)))
}

#[get("/users/<uuid>/public-key")]
fn get_public_keys(uuid: String, _headers: Headers, conn: DbConn) -> JsonResult {
    let user = match User::find_by_uuid(&uuid, &conn) {
        Some(user) => user,
        None => err!("User doesn't exist"),
    };

    Ok(Json(json!({
        "UserId": user.uuid,
        "PublicKey": user.public_key,
        "Object":"userKey"
    })))
}

#[post("/accounts/keys", data = "<data>")]
fn post_keys(data: JsonUpcase<KeysData>, headers: Headers, conn: DbConn) -> JsonResult {
    let data: KeysData = data.into_inner().data;

    let mut user = headers.user;

    user.private_key = Some(data.EncryptedPrivateKey);
    user.public_key = Some(data.PublicKey);

    user.save(&conn)?;
    Ok(Json(user.to_json(&conn)))
}

#[derive(Deserialize)]
#[allow(non_snake_case)]
struct ChangePassData {
    MasterPasswordHash: String,
    NewMasterPasswordHash: String,
    Key: String,
}

#[post("/accounts/password", data = "<data>")]
fn post_password(data: JsonUpcase<ChangePassData>, headers: Headers, conn: DbConn) -> EmptyResult {
    let data: ChangePassData = data.into_inner().data;
    let mut user = headers.user;

    if !user.check_valid_password(&data.MasterPasswordHash) {
        err!("Invalid password")
    }

    user.set_password(&data.NewMasterPasswordHash);
    user.key = data.Key;
    user.save(&conn)
}

#[derive(Deserialize)]
#[allow(non_snake_case)]
struct ChangeKdfData {
    Kdf: i32,
    KdfIterations: i32,

    MasterPasswordHash: String,
    NewMasterPasswordHash: String,
    Key: String,
}

#[post("/accounts/kdf", data = "<data>")]
fn post_kdf(data: JsonUpcase<ChangeKdfData>, headers: Headers, conn: DbConn) -> EmptyResult {
    let data: ChangeKdfData = data.into_inner().data;
    let mut user = headers.user;

    if !user.check_valid_password(&data.MasterPasswordHash) {
        err!("Invalid password")
    }

    user.client_kdf_iter = data.KdfIterations;
    user.client_kdf_type = data.Kdf;
    user.set_password(&data.NewMasterPasswordHash);
    user.key = data.Key;
    user.save(&conn)
}

#[derive(Deserialize)]
#[allow(non_snake_case)]
struct UpdateFolderData {
    Id: String,
    Name: String,
}

use super::ciphers::CipherData;

#[derive(Deserialize)]
#[allow(non_snake_case)]
struct KeyData {
    Ciphers: Vec<CipherData>,
    Folders: Vec<UpdateFolderData>,
    Key: String,
    PrivateKey: String,
    MasterPasswordHash: String,
}

#[post("/accounts/key", data = "<data>")]
fn post_rotatekey(data: JsonUpcase<KeyData>, headers: Headers, conn: DbConn, ws: State<WebSocketUsers>) -> EmptyResult {
    let data: KeyData = data.into_inner().data;

    if !headers.user.check_valid_password(&data.MasterPasswordHash) {
        err!("Invalid password")
    }

    let user_uuid = &headers.user.uuid;

    // Update folder data
    for folder_data in data.Folders {
        let mut saved_folder = match Folder::find_by_uuid(&folder_data.Id, &conn) {
            Some(folder) => folder,
            None => err!("Folder doesn't exist"),
        };

        if &saved_folder.user_uuid != user_uuid {
            err!("The folder is not owned by the user")
        }

        saved_folder.name = folder_data.Name;
        saved_folder.save(&conn)?
    }

    // Update cipher data
    use super::ciphers::update_cipher_from_data;

    for cipher_data in data.Ciphers {
        let mut saved_cipher = match Cipher::find_by_uuid(cipher_data.Id.as_ref().unwrap(), &conn) {
            Some(cipher) => cipher,
            None => err!("Cipher doesn't exist"),
        };

        if saved_cipher.user_uuid.as_ref().unwrap() != user_uuid {
            err!("The cipher is not owned by the user")
        }

        update_cipher_from_data(&mut saved_cipher, cipher_data, &headers, false, &conn, &ws, UpdateType::SyncCipherUpdate)?
    }

    // Update user data
    let mut user = headers.user;

    user.key = data.Key;
    user.private_key = Some(data.PrivateKey);
    user.reset_security_stamp();

    user.save(&conn)
}

#[post("/accounts/security-stamp", data = "<data>")]
fn post_sstamp(data: JsonUpcase<PasswordData>, headers: Headers, conn: DbConn) -> EmptyResult {
    let data: PasswordData = data.into_inner().data;
    let mut user = headers.user;

    if !user.check_valid_password(&data.MasterPasswordHash) {
        err!("Invalid password")
    }

    user.reset_security_stamp();
    user.save(&conn)
}

#[derive(Deserialize)]
#[allow(non_snake_case)]
struct EmailTokenData {
    MasterPasswordHash: String,
    NewEmail: String,
}

#[post("/accounts/email-token", data = "<data>")]
fn post_email_token(data: JsonUpcase<EmailTokenData>, headers: Headers, conn: DbConn) -> EmptyResult {
    let data: EmailTokenData = data.into_inner().data;

    if !headers.user.check_valid_password(&data.MasterPasswordHash) {
        err!("Invalid password")
    }

    if User::find_by_mail(&data.NewEmail, &conn).is_some() {
        err!("Email already in use");
    }

    Ok(())
}

#[derive(Deserialize)]
#[allow(non_snake_case)]
struct ChangeEmailData {
    MasterPasswordHash: String,
    NewEmail: String,

    Key: String,
    NewMasterPasswordHash: String,
    #[serde(rename = "Token")]
    _Token: NumberOrString,
}

#[post("/accounts/email", data = "<data>")]
fn post_email(data: JsonUpcase<ChangeEmailData>, headers: Headers, conn: DbConn) -> EmptyResult {
    let data: ChangeEmailData = data.into_inner().data;
    let mut user = headers.user;

    if !user.check_valid_password(&data.MasterPasswordHash) {
        err!("Invalid password")
    }

    if User::find_by_mail(&data.NewEmail, &conn).is_some() {
        err!("Email already in use");
    }

    user.email = data.NewEmail;

    user.set_password(&data.NewMasterPasswordHash);
    user.key = data.Key;

    user.save(&conn)
}

#[post("/accounts/delete", data = "<data>")]
fn post_delete_account(data: JsonUpcase<PasswordData>, headers: Headers, conn: DbConn) -> EmptyResult {
    delete_account(data, headers, conn)
}

#[delete("/accounts", data = "<data>")]
fn delete_account(data: JsonUpcase<PasswordData>, headers: Headers, conn: DbConn) -> EmptyResult {
    let data: PasswordData = data.into_inner().data;
    let user = headers.user;

    if !user.check_valid_password(&data.MasterPasswordHash) {
        err!("Invalid password")
    }

    user.delete(&conn)
}

#[get("/accounts/revision-date")]
fn revision_date(headers: Headers) -> String {
    let revision_date = headers.user.updated_at.timestamp_millis();
    revision_date.to_string()
}

#[derive(Deserialize)]
#[allow(non_snake_case)]
struct PasswordHintData {
    Email: String,
}

#[post("/accounts/password-hint", data = "<data>")]
fn password_hint(data: JsonUpcase<PasswordHintData>, conn: DbConn) -> EmptyResult {
    let data: PasswordHintData = data.into_inner().data;

    let hint = match User::find_by_mail(&data.Email, &conn) {
        Some(user) => user.password_hint,
        None => return Ok(()),
    };

    if let Some(ref mail_config) = CONFIG.mail {
        mail::send_password_hint(&data.Email, hint, mail_config)?;
    } else if CONFIG.show_password_hint {
        if let Some(hint) = hint {
            err!(format!("Your password hint is: {}", &hint));
        } else {
            err!("Sorry, you have no password hint...");
        }
    }

    Ok(())
}

#[derive(Deserialize)]
#[allow(non_snake_case)]
struct PreloginData {
    Email: String,
}

#[post("/accounts/prelogin", data = "<data>")]
fn prelogin(data: JsonUpcase<PreloginData>, conn: DbConn) -> JsonResult {
    let data: PreloginData = data.into_inner().data;

    let (kdf_type, kdf_iter) = match User::find_by_mail(&data.Email, &conn) {
        Some(user) => (user.client_kdf_type, user.client_kdf_iter),
        None => (User::CLIENT_KDF_TYPE_DEFAULT, User::CLIENT_KDF_ITER_DEFAULT),
    };

    Ok(Json(json!({
        "Kdf": kdf_type,
        "KdfIterations": kdf_iter
    })))
}<|MERGE_RESOLUTION|>--- conflicted
+++ resolved
@@ -61,19 +61,11 @@
 
     let mut user = match User::find_by_mail(&data.Email, &conn) {
         Some(user) => {
-<<<<<<< HEAD
-            if Invitation::take(&data.Email, &conn) {
-                for mut user_org in UserOrganization::find_invited_by_user(&user.uuid, &conn).iter_mut() {
-                    user_org.status = UserOrgStatus::Accepted as i32;
-                    user_org.save(&conn)?;
-=======
             if Invitation::find_by_mail(&data.Email, &conn).is_some() {
                 if CONFIG.mail.is_none() {
                     for mut user_org in UserOrganization::find_invited_by_user(&user.uuid, &conn).iter_mut() {
                         user_org.status = UserOrgStatus::Accepted as i32;
-                        if user_org.save(&conn).is_err() {
-                            err!("Failed to accept user to organization")
-                        }
+                        user_org.save(&conn)?;
                     }
                     if !Invitation::take(&data.Email, &conn) {
                         err!("Error accepting invitation")
@@ -93,10 +85,9 @@
                     } else {
                         err!("Registration email does not match invite email")
                     }
->>>>>>> 2b24b176
                 }
             } else if CONFIG.signups_allowed {
-                    err!("Account with this email already exists")
+                err!("Account with this email already exists")
             } else {
                 err!("Registration not allowed")
             }
